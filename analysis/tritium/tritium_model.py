from libra_toolbox.tritium.model import ureg, Model, quantity_to_activity
import numpy as np
import json
from libra_toolbox.tritium.lsc_measurements import (
    LIBRARun,
    LSCFileReader,
    GasStream,
    LSCSample,
    LIBRASample,
)

from datetime import datetime


all_file_readers = []
all_quench = []


def create_sample(label: str, filename: str) -> LSCSample:
    """
    Create a LSCSample from a LSC file with background substracted.

    Args:
        label: the label of the sample in the LSC file
        filename: the filename of the LSC file

    Returns:
        the LSCSample object
    """
    # check if a LSCFileReader has been created for this filename
    found = False
    for file_reader in all_file_readers:
        if file_reader.filename == filename:
            found = True
            break

    # if not, create it and add it to the list of LSCFileReaders
    if not found:
        file_reader = LSCFileReader(filename, labels_column="SMPL_ID")

    file_reader.read_file()

    # create the sample
    sample = LSCSample.from_file(file_reader, label)

    # try to find the background sample from the file
    background_labels = ["1L-BL-1", "1L-BL-2", "1L-BL-3"]
    background_sample = None

    for background_label in background_labels:
        try:
            background_sample = LSCSample.from_file(file_reader, background_label)
            break
        except ValueError:
            continue

    if background_sample is None:
        raise ValueError(f"Background sample not found in {filename}")

    # substract background
    sample.substract_background(background_sample)

    # read quench set
    all_quench.append(file_reader.quench_set)

    return sample


lsc_data_folder = "../../data/tritium_detection"
with open("../../data/general.json", "r") as f:
    general_data = json.load(f)

run_nb = general_data["general_data"]["run_nb"]


# read start time from general.json
all_start_times = []
for generator in general_data["generators"]:
    if generator["enabled"] is False:
        continue
    for irradiation_period in generator["periods"]:
        start_time = datetime.strptime(irradiation_period["start"], "%m/%d/%Y %H:%M")
        all_start_times.append(start_time)
start_time = min(all_start_times)


# create gas streams
gas_streams = {}
for stream, samples in general_data["tritium_detection"].items():
    stream_samples = []
    for sample_nb, sample_dict in samples.items():
        libra_samples = []
        if sample_dict["actual_sample_time"] is None:
            continue
        for vial_nb, filename in sample_dict["lsc_vials_filenames"].items():
            sample = create_sample(
                label=f"1L-{stream}_{run_nb}-{sample_nb}-{vial_nb}",
                filename=f"{lsc_data_folder}/{filename}",
            )
            libra_samples.append(sample)

        time_sample = datetime.strptime(
            sample_dict["actual_sample_time"], "%m/%d/%Y %H:%M"
        )
        stream_samples.append(LIBRASample(libra_samples, time=time_sample))
    gas_streams[stream] = GasStream(stream_samples, start_time=start_time)


# create run
run = LIBRARun(streams=list(gas_streams.values()), start_time=start_time)

# check that only one quench set is used
assert len(np.unique(all_quench)) == 1

# check that background is always substracted  # TODO this should be done automatically in LIBRARun
for stream in run.streams:
    for sample in stream.samples:
        for lsc_vial in sample.samples:
            assert (
                lsc_vial.background_substracted
            ), f"Background not substracted for {sample}"

IV_stream = gas_streams["IV"]
OV_stream = gas_streams["OV"]

sampling_times = {
    "IV": sorted(IV_stream.relative_times_as_pint),
    "OV": sorted(OV_stream.relative_times_as_pint),
}

replacement_times_top = sampling_times["IV"]
replacement_times_walls = sampling_times["OV"]

# read gas change time

gas_switch_time = datetime.strptime(
    general_data["cover_gas"]["switched_to"]["gas_switch_time"], "%m/%d/%Y %H:%M"
)
gas_switch_deltatime = gas_switch_time - start_time
gas_switch_deltatime = gas_switch_deltatime.total_seconds() * ureg.s
gas_switch_deltatime = gas_switch_deltatime.to(ureg.day)
#print(f'This is the start time: {start_time}')
#print(f'Days before gas switch: {gas_switch_deltatime}')

# tritium model

baby_diameter = 14 * ureg.cm  # TODO confirm with CAD
baby_radius = 0.5 * baby_diameter
baby_volume = 1 * ureg.L
baby_cross_section = np.pi * baby_radius**2
baby_height = baby_volume / baby_cross_section

# read irradiation times from general.json

irradiations = []
for generator in general_data["generators"]:
    if generator["enabled"] is False:
        continue
    for irradiation_period in generator["periods"]:
        irr_start_time = (
            datetime.strptime(irradiation_period["start"], "%m/%d/%Y %H:%M")
            - start_time
        )
        irr_stop_time = (
            datetime.strptime(irradiation_period["end"], "%m/%d/%Y %H:%M") - start_time
        )
        irr_start_time = irr_start_time.total_seconds() * ureg.second
        irr_stop_time = irr_stop_time.total_seconds() * ureg.second
        irradiations.append([irr_start_time, irr_stop_time])

# Neutron rate
neutron_rate_relative_uncertainty = 0.1

<<<<<<< HEAD
# neutron_rate = 2.611e+08 * ureg.neutron * ureg.s**-1  # TODO from Collin's foil analysis, replace with more robust method
# neutron_rate = np.mean([9.426e7, 8.002e7, 1.001e8]) * ureg.neutron * ureg.s**-1 # copied from run 1
=======
# TODO from Collin's foil analysis, replace with more robust method
>>>>>>> a6660524
neutron_rate = 9.47e7 * ureg.neutron * ureg.s**-1

# TBR from OpenMC

from pathlib import Path

filename = "../neutron/statepoint.100.h5"
filename = Path(filename)

if not filename.exists():
    raise FileNotFoundError(f"{filename} does not exist, run OpenMC first")

import openmc

sp = openmc.StatePoint(filename)
tally_df = sp.get_tally(name="TBR").get_pandas_dataframe()
calculated_TBR = tally_df["mean"].iloc[0] * ureg.particle * ureg.neutron**-1
calculated_TBR_std_dev = (
    tally_df["std. dev."].iloc[0] * ureg.particle * ureg.neutron**-1
)

# TBR from measurements

total_irradiation_time = sum([irr[1] - irr[0] for irr in irradiations])

T_consumed = neutron_rate * total_irradiation_time
T_produced = sum(
    [stream.get_cumulative_activity("total")[-1] for stream in run.streams]
)

measured_TBR = (T_produced / quantity_to_activity(T_consumed)).to(
    ureg.particle * ureg.neutron**-1
)

<<<<<<< HEAD
# k_top = 0.7*8.9e-8 * ureg.m * ureg.s**-1
# k_wall = 0 * ureg.m * ureg.s**-1

# Run 1 transport coeff and measured TBR for overlay
optimised_ratio = 0.0*1.7e-2
k_top = 1.45*8.9e-8 * ureg.m * ureg.s**-1
k_wall = optimised_ratio * k_top
# run1_TBR = 2.39e-03 * ureg.particle / ureg.neutron
=======
optimised_ratio = 0.0
k_top = 1.7e-07 * ureg.m * ureg.s**-1
k_wall = optimised_ratio * k_top
>>>>>>> a6660524

baby_model = Model(
    radius=baby_radius,
    height=baby_height,
<<<<<<< HEAD
    TBR=calculated_TBR,
    neutron_rate=1.1*neutron_rate,
=======
    TBR=calculated_TBR * 1.07,
    neutron_rate=neutron_rate,
>>>>>>> a6660524
    irradiations=irradiations,
    k_top=k_top,
    k_wall=k_wall,
)


# store processed data
processed_data = {
    "modelled_baby_radius": {
        "value": baby_radius.magnitude,
        "unit": str(baby_radius.units),
    },
    "modelled_baby_height": {
        "value": baby_height.magnitude,
        "unit": str(baby_height.units),
    },
    "irradiations": [
        {
            "start_time": {
                "value": irr[0].magnitude,
                "unit": str(irr[0].units),
            },
            "stop_time": {
                "value": irr[1].magnitude,
                "unit": str(irr[1].units),
            },
        }
        for irr in irradiations
    ],
    "neutron_rate_used_in_model": {
        "value": baby_model.neutron_rate.magnitude,
        "unit": str(baby_model.neutron_rate.units),
    },
    "measured_TBR": {
        "value": measured_TBR.magnitude,
        "unit": str(measured_TBR.units),
    },
    "TBR_used_in_model": {
        "value": baby_model.TBR.magnitude,
        "unit": str(baby_model.TBR.units),
    },
    "k_top": {
        "value": baby_model.k_top.magnitude,
        "unit": str(baby_model.k_top.units),
    },
    "k_wall": {
        "value": baby_model.k_wall.magnitude,
        "unit": str(baby_model.k_wall.units),
    },
    "cumulative_tritium_release": {
        label: {
            **{
                form: {
                    "value": gas_stream.get_cumulative_activity(
                        form
                    ).magnitude.tolist(),
                    "unit": str(gas_stream.get_cumulative_activity(form).units),
                }
                for form in ["total", "soluble", "insoluble"]
            },
            "sampling_times": {
                "value": gas_stream.relative_times_as_pint.magnitude.tolist(),
                "unit": str(gas_stream.relative_times_as_pint.units),
            },
        }
        for label, gas_stream in gas_streams.items()
    },
}

# check if the file exists and load it

processed_data_file = "../../data/processed_data.json"

try:
    with open(processed_data_file, "r") as f:
        existing_data = json.load(f)
except FileNotFoundError:
    print(f"Processed data file not found, creating it in {processed_data_file}")
    existing_data = {}

existing_data.update(processed_data)

with open(processed_data_file, "w") as f:
    json.dump(existing_data, f, indent=4)

print(f"Processed data stored in {processed_data_file}")<|MERGE_RESOLUTION|>--- conflicted
+++ resolved
@@ -171,12 +171,10 @@
 # Neutron rate
 neutron_rate_relative_uncertainty = 0.1
 
-<<<<<<< HEAD
+
 # neutron_rate = 2.611e+08 * ureg.neutron * ureg.s**-1  # TODO from Collin's foil analysis, replace with more robust method
 # neutron_rate = np.mean([9.426e7, 8.002e7, 1.001e8]) * ureg.neutron * ureg.s**-1 # copied from run 1
-=======
-# TODO from Collin's foil analysis, replace with more robust method
->>>>>>> a6660524
+
 neutron_rate = 9.47e7 * ureg.neutron * ureg.s**-1
 
 # TBR from OpenMC
@@ -211,7 +209,6 @@
     ureg.particle * ureg.neutron**-1
 )
 
-<<<<<<< HEAD
 # k_top = 0.7*8.9e-8 * ureg.m * ureg.s**-1
 # k_wall = 0 * ureg.m * ureg.s**-1
 
@@ -220,22 +217,12 @@
 k_top = 1.45*8.9e-8 * ureg.m * ureg.s**-1
 k_wall = optimised_ratio * k_top
 # run1_TBR = 2.39e-03 * ureg.particle / ureg.neutron
-=======
-optimised_ratio = 0.0
-k_top = 1.7e-07 * ureg.m * ureg.s**-1
-k_wall = optimised_ratio * k_top
->>>>>>> a6660524
 
 baby_model = Model(
     radius=baby_radius,
     height=baby_height,
-<<<<<<< HEAD
     TBR=calculated_TBR,
     neutron_rate=1.1*neutron_rate,
-=======
-    TBR=calculated_TBR * 1.07,
-    neutron_rate=neutron_rate,
->>>>>>> a6660524
     irradiations=irradiations,
     k_top=k_top,
     k_wall=k_wall,
